--- conflicted
+++ resolved
@@ -1,15 +1,9 @@
 'use client';
 
-<<<<<<< HEAD
 import { GET_BETS } from '@/app/queries';
+import { Bet, Bet_OrderBy, Pool } from '@/types';
 import { useQuery } from '@apollo/client';
-import { Bet, Bet_OrderBy, POINTS_DECIMALS, Pool } from '@trump-fun/common';
-=======
-import { GET_BETS, GET_BETS_SUBSCRIPTION } from '@/app/queries';
-import { Bet, Bet_OrderBy, Pool } from '@/types';
-import { useQuery, useSubscription } from '@apollo/client';
 import { POINTS_DECIMALS } from '@trump-fun/common';
->>>>>>> c0066039
 import { formatDistanceToNow } from 'date-fns';
 import { ArrowUpRight, Clock, Loader2 } from 'lucide-react';
 import { type FC, useEffect, useState } from 'react';
